import copy
from pysv.interm import *
from pysv import contract
from pysv import utils



class ConverterSSA(object):
    """ConverterSSA is used to convert instruction block to the SSA (Single Static Assignment)
     form, in which every new assignment to a variable is equivalent to creating a new ("marked")
     version of this variable. SSA form is necessary in the context of SMT verification and
     synthesis because in logical formulas we must associate each variable with exactly one value.

<<<<<<< HEAD
=======
    TODO:
    - Currently every assignment results in creating marked variable, even if this is the first
     use of this variable. It is important to note that if a certain variable is present in the
     precondition, then indeed its first program assignment must be marked to avoid errors.

>>>>>>> 89055427
    Attributes:
    -----------
    :param ssa_marker: (str) Marker being added on the end of a variable name to mark
     subsequent assignments. (default="'")
    :param ssa_quote_marked_vars: (bool) Specifies, if ssa-marked variables should be quoted
     with '|', a special symbol in SMT-LIB which allows for arbitrary characters in names.
     (default=True)
    """

    def __init__(self, ssa_marker = "'", ssa_quote_marked_vars = True, ssa_mark_indexed=True):
        self.ssa_marker = ssa_marker
        self.ssa_quote_marked_vars = ssa_quote_marked_vars
        self.ssa_mark_indexed = ssa_mark_indexed


    def convert(self, ib, program_vars):
        """Returns new instruction block and postcondition converted to SSA
         (Single Static Assignment) form.

        ISSUES:\n
        - all variables are treated as global. Local variables in for example 'if' bodies
         lead to errors if those variables were not declared before 'if'.

        :param ib: (InstrBlock) instruction block representing the whole program.
        :param program_vars: (list[dict]) ProgramVars object containing information about variables
         and their types.
        :return: A tuple containing the SSA form of the given program and index of variable
         assignments.
        """
        assert isinstance(program_vars, contract.ProgramVars)
        # Assignment index tracks how many times variables were assigned to.
        # Input variables are assumed to start with some assigned value.
        assign_index = {v: 1 for v in program_vars.input_vars}
        ib_ssa, index, _ = self.convert_for_assign_index(ib, assign_index)
        return ib_ssa, index


    def convert_for_assign_index(self, main_ib, assign_index, use_index=None):
        """Returns new instruction block and postcondition converted to SSA
         (Single Static Assignment) form.

        :param main_ib: (InstrBlock) instruction block representing the whole program.
        :param assign_index: (dict[str, int]) Dictionary storing the number of times that a
         given variable was assigned to.
        :param use_index: (dict[str, int]) Index to use for variables in expressions. By default
         it is the the same as assign_index. It would differ for example when we want to have
         distinct variable assignments in if-else branches, while some expressions or assertions
         still may depend on values set before the if-else.
        :return: A tuple containing the SSA form of the given program and index of variable
         assignments.
        """
        assert isinstance(main_ib, InstrBlock)
        assert isinstance(assign_index, dict)
        if use_index is None:
            use_index = dict(assign_index)

        main_ib = copy.deepcopy(main_ib)
        assign_index = dict(assign_index)

        for instr in main_ib.instructions:
            if isinstance(instr, InstrAssert):
                self.convert_instr_assert(instr, use_index)
            elif isinstance(instr, InstrAssign):
                _, assign_index, use_index = self.convert_instr_assign(instr, assign_index, use_index)
            elif isinstance(instr, InstrIf):
                _, assign_index, use_index = self.convert_instr_if(instr, assign_index, use_index)
            elif isinstance(instr, InstrWhile):
                _, assign_index, use_index = self.convert_instr_while(instr, assign_index, use_index)
            elif isinstance(instr, InstrCall):
                _, assign_index, use_index = self.convert_instr_call(instr, assign_index, use_index)
            elif isinstance(instr, InstrHole):
                raise Exception('Instruction holes are currently not supported!')
            else:
                raise Exception("Unsupported instruction of type {0} encountered during SSA conversion.".format(type(instr)))

        return main_ib, assign_index, use_index


    def convert_instr_assert(self, instr, parent_use_index):
        assert isinstance(instr, InstrAssert)
        # Converting expression
        self.update_expr(instr.expr, parent_use_index)
        return instr


    def convert_instr_call(self, instr, parent_assign_index, parent_use_index):
        assert isinstance(instr, InstrCall)
        # Converting expression
        for a in instr.args:
            assert isinstance(a, Expression)
            self.update_expr(a, parent_use_index)
        return instr, parent_assign_index, parent_use_index


    def convert_instr_assign(self, instr, parent_assign_index, parent_use_index):
        assert isinstance(instr, InstrAssign)
        parent_assign_index = parent_assign_index.copy()
        parent_use_index = parent_use_index.copy()

        # Converting expression
        self.update_expr(instr.expr, parent_use_index)

        # Converting variable
        x = instr.var.base_id
        self.inc_assign_num(x, parent_assign_index)  # updating global variable dict
        if parent_assign_index[x] > 1:  # not the first (initial) assignment to a variable
            new_id = self.mark_var(x, parent_assign_index[x])
            instr.var.id = new_id
            parent_use_index[x] = parent_assign_index[x]  # equalizing variable between 'use' and 'assign'
        return instr, parent_assign_index, parent_use_index


    def convert_instr_if(self, instr, parent_assign_index, parent_use_index):
        """Converts an if-else instruction to its SSA form.

        :return: A tuple containing the SSA form of the if-else instruction, and updated
         indexes for 'assignments' und 'uses'. Returned 'uses' index is updated in the same way
         as assignments index, since any assignment in one of if's branches results in
         synchronizing variables between branches, and those updated variables are to be
         used in instructions following this if instruction.
        """
        assert isinstance(instr, InstrIf)
        parent_assign_index = parent_assign_index.copy()
        parent_use_index = parent_use_index.copy()

        # Converting condition
        self.update_expr(instr.condition, parent_use_index)

        # Converting both body blocks of IF. Copy of parent_assign_nums dict will be made inside.
        ib, b_assign_index, b_use_index = self.convert_for_assign_index(instr.body, parent_assign_index, parent_use_index)
        instr.body = ib
        ib2, o_assign_index, o_use_index = self.convert_for_assign_index(instr.orelse, b_assign_index, parent_use_index)
        instr.orelse = ib2

        # Balancing (leveling) of IF branches.
        self.balance_var_level_if(instr, b_assign_index, b_use_index, o_assign_index, o_use_index)

        # Updating global assignment index.
        parent_assign_index.update(o_assign_index)
        parent_use_index.update(o_assign_index)
        return instr, parent_assign_index, parent_use_index


    def convert_instr_while(self, instr, parent_assign_index, parent_use_index):
        assert isinstance(instr, InstrWhile)
        parent_assign_index = parent_assign_index.copy()
        parent_use_index = parent_use_index.copy()

        # Converting condition
        self.update_expr(instr.condition, parent_use_index)

        ib, index, use_index = self.convert_for_assign_index(instr.body, parent_assign_index, parent_use_index)
        parent_assign_index.update(index)
        parent_use_index.update(use_index)
        instr.body = ib
        return instr, parent_assign_index, parent_use_index


    def inc_assign_num(self, base_id, dictionary):
        """Updates dictionary of the number of assignments per variable name.

        :param base_id: (str) base ID of a variable which was assigned to, so its counter
        needs to be incremented.
        :param dictionary: (dict) assignment index.
        """
        if base_id in dictionary:
            dictionary[base_id] += 1
        else:
            dictionary[base_id] = 1


    def update_dictionary(self, dictionary, base_id, new_val):
        """Updates dictionary of the number of assignments per variable name.

        :param base_id: base ID of a variable which was assigned to, so its counter needs to be incremented.
        :param dictionary: (dict) assignment index.
        :param new_val: (int) value to be inserted.
        """
        dictionary[base_id] = new_val


    def collect_assigned_vars(self, ib):
        """Returns a set of variable objects which were assigned to."""
        vars = set()
        for ins in ib:
            if ins.in_type == Instruction.ASSIGN:
                vars.add(ins.var)
            elif ins.in_type == Instruction.IF:
                av = self.collect_assigned_vars(ins.body)
                av2 = self.collect_assigned_vars(ins.orelse)
                for v in av.union(av2):
                    vars.add(v)
            elif ins.in_type == Instruction.WHILE:
                av = self.collect_assigned_vars(ins.body)
                for v in av:
                    vars.add(v)
        return vars


    def balance_var_level_if(self, instr, assign_index_body, use_index_body, assign_index_orelse,
                             use_index_orelse):
        """Adds meta-instructions for blocks of IF for all variables in if's bodies.

        Example 1:\n
         x = 0
         if COND1:
            x += 1
         else:
            x -= 1

        After balancing:\n
         x = 0
         if COND1:
            x'1 = x + 1
            x'3 = x'1 (meta)
         else:
            x'2 = x - 1
            x'3 = x'2 (meta)


        Example 2:\n
         x = 0
         if COND1:
            x += 1
            if COND2:
                x += 1

        After balancing:\n
         x = 0
         if COND1:
            x'1 = x + 1
            if COND2:
                x'2 = x'1 + 1
                x'3 = x'2  (meta)
            else:  (meta)
                x'3 = x'1  (meta)
            x'4 = x'3 (meta)
         else:
            x'4 = x

        :param instr: (InstrIf) if-instruction to be balanced.
        :param assign_index_body: (dict[str,int]) Stores the number of times that variables were
         assigned to from the perspective of if's main block.
        :param use_index_body: (dict[str,int]) Stores the last assignment for a given variable
         from the perspective of if's main block. Is not affected by parallel blocks in if instruction,
         while the assign_index'es are.
        :param assign_index_orelse: (dict[str,int]) Stores the number of times that variables were
         assigned to from the perspective of if's else block.
        :param use_index_orelse: (dict[str,int]) Stores the last assignment for a given variable
         from the perspective of if's else block. Is not affected by parallel blocks in if instruction,
         while the assign_index'es are.
        :return: Nothing. Updates 'instr' in place.
        """
        assert isinstance(instr, InstrIf)
        vars1 = self.collect_assigned_vars(instr.body)
        vars2 = self.collect_assigned_vars(instr.orelse)
        vars_base = {v.base_id for v in vars1.union(vars2)}
        for v in sorted(vars_base):
            assert v in assign_index_body and v in assign_index_orelse,\
                "Variable {0} is not initialized!".format(v)  # v was initialized before reaching this if

            # v is known to be assigned some value in at least one branch of if
            n1 = assign_index_body[v]
            n2 = assign_index_orelse[v]
            n = max(n1, n2)
            leftv = self.mark_var(v, n + 1)

            # use_index always contains <= values than the assign_index.
            # use_index after the execution of an if branch contains versions of the variables
            # for the right hand of the balancing assignment instruction.
            rightv1 = self.mark_var_index(v, use_index_body)
            rightv2 = self.mark_var_index(v, use_index_orelse)

            self.update_dictionary(assign_index_body, v, n + 1)
            self.update_dictionary(assign_index_orelse, v, n + 1)
            a1 = InstrAssign(Var(leftv), Var(rightv1), is_meta=True)
            a2 = InstrAssign(Var(leftv), Var(rightv2), is_meta=True)
            instr.body.instructions.append(a1)
            instr.orelse.instructions.append(a2)


    def update_expr(self, expr, dictionary, frozen_vars=None):
        """Updates all variables in the expression to their SSA-form according to a dictionary
         with number of previous assignments of each variable.

        :param expr: (Expression) Expression in which variables will be updated.
        :param dictionary: (dict[str,int]) Contains mapping of variables base names to number of
         their previous assignments, e.g. {'x': 0, 'y': 2}. If variable is not in the dictionary
         than it is treated as occurring for the first time.
        :param frozen_vars: (dict[str,str]) a set of variables which will not be updated. Useful
         for example when converting postcondition for leaving out the input variables.
        :return: Nothing. Works in place on the provided expression.
        """
        if frozen_vars is None:
            frozen_vars = dict()
        if type(expr) is Var:
            if expr.base_id not in frozen_vars:
                expr.id = self.actual_var_id(expr.base_id, dictionary)

        elif type(expr) is ExprHole:
            # Updating variables dictionary of a hole
            new_dict = {}
            old_dict = dict(expr.hole_decl.vars)
            for v in old_dict:
                tpe = expr.hole_decl.vars[v]
                new_id = self.actual_var_id(Var.base_id(v), dictionary)
                new_dict[new_id] = tpe
                del expr.hole_decl.vars[v]
                expr.hole_decl.vars[new_id] = tpe
            # expr.hole_decl.vars = new_dict  # set new variables dict

        elif type(expr) is Op:
            for e in expr.args:
                self.update_expr(e, dictionary, frozen_vars=frozen_vars)

        else: # for constants
            pass


    def mark_var_index(self, base_id, assign_index):
        """Marks variable using the appropriate number from assign_index."""
        if base_id not in assign_index:
            return base_id
        elif self.ssa_mark_indexed:
            return self.mark_var_indexed(base_id, assign_index[base_id])
        else:
            return self.mark_var_quoted(base_id, assign_index[base_id])


    def mark_var(self, base_id, num):
        """Marks variable using the provided number."""
        if self.ssa_mark_indexed:
            return self.mark_var_indexed(base_id, num)
        else:
            return self.mark_var_quoted(base_id, num)


    def mark_var_quoted(self, base_id, num):
        """Returns a new name of the variable with added 'num' markers at the end of
         the variable. Apostrophe is not allowed in simple symbols in SMT-LIB 2.0,
         so variable names with ' must be quoted symbols (marked with '|' at the ends).
        """
        # num - Interpretation: number of assignments. Only 1 assignment means no mark.
        # x = 5  ; num=1
        # x' = 7  ; num=2
        if num == 0:
            return base_id
        name = base_id + (self.ssa_marker * (num-1))
        if num > 1 and self.ssa_quote_marked_vars:
            return '|' + name + '|'
        else:
            return name


    def mark_var_indexed(self, base_id, num):
        """Returns a new name of the variable with added marker and then index at the
         end of the variable. Apostrophe is not allowed in simple symbols in SMT-LIB 2.0,
         so variables names must be quoted symbols (marked with '|' at the ends).
        """
        if num <= 1:
            return base_id
        name = base_id + self.ssa_marker + str(num-1)
        if self.ssa_quote_marked_vars:
            return '|' + name + '|'
        else:
            return name


    def actual_var_id(self, base_id, dictionary):
        if base_id in dictionary:
            return self.mark_var(base_id, dictionary[base_id])
        else:
            return base_id





def convert(program, post, program_vars, ssa_quote_marked_vars = True, ssa_mark_indexed = True):
    """Returns an instruction block and postcondition converted to SSA (Single
    Static Assignment) form. This function acts as a wrapper for ConverterSSA object.

    :param program: (ProgramInterm) instruction block representing the whole program.
    :param post: (Expression) expression representing a postcondition.
    :param program_vars: (ProgramVars) information about variables and their types.
    :return: A tuple containing the SSA form of the given program (block of instructions) and postcondition.
    """
    assert isinstance(program_vars, contract.ProgramVars)
    assert isinstance(program, ProgramInterm)
    assert isinstance(post, Expression)

    ssa_conv = ConverterSSA(ssa_quote_marked_vars = ssa_quote_marked_vars,
                            ssa_mark_indexed=ssa_mark_indexed)
    # Converting program's body.
    src_ib_ssa, assign_index = ssa_conv.convert(program.src, program_vars)
    # Converting postcondition.
    ssa_conv.update_expr(post, assign_index, frozen_vars=program_vars.input_vars)

    utils.logger.debug('------------------------------')
    utils.logger.debug('SSA form:')
    utils.logger.debug('------------------------------')
    utils.logger.debug(str(src_ib_ssa))

    return ProgramInterm(src_ib_ssa), post



def convert_ib(program, program_vars, ssa_quote_marked_vars = True, ssa_mark_indexed = True):
    """Returns an instruction block converted to SSA (Single Static
     Assignment) form. This function acts as a wrapper for ConverterSSA object.

    :param program: (ProgramInterm) instruction block representing the whole program.
    :param program_vars: (ProgramVars) information about variables and their types.
    :return: (ProgramInterm) the SSA form of the given program.
    """
    assert isinstance(program_vars, contract.ProgramVars)
    assert isinstance(program, ProgramInterm)

    ssa_conv = ConverterSSA(ssa_quote_marked_vars = ssa_quote_marked_vars,
                            ssa_mark_indexed=ssa_mark_indexed)
    src_ib_ssa, assign_index = ssa_conv.convert(program.src, program_vars)

    utils.logger.debug('------------------------------')
    utils.logger.debug('SSA form:')
    utils.logger.debug('------------------------------')
    utils.logger.debug(str(src_ib_ssa))

    return ProgramInterm(src_ib_ssa)<|MERGE_RESOLUTION|>--- conflicted
+++ resolved
@@ -11,14 +11,6 @@
      version of this variable. SSA form is necessary in the context of SMT verification and
      synthesis because in logical formulas we must associate each variable with exactly one value.
 
-<<<<<<< HEAD
-=======
-    TODO:
-    - Currently every assignment results in creating marked variable, even if this is the first
-     use of this variable. It is important to note that if a certain variable is present in the
-     precondition, then indeed its first program assignment must be marked to avoid errors.
-
->>>>>>> 89055427
     Attributes:
     -----------
     :param ssa_marker: (str) Marker being added on the end of a variable name to mark
